from __future__ import absolute_import


<<<<<<< HEAD
# Don't mutate the standard library dict
tok_name = tok_name.copy()
=======
class TokenType(object):
    def __init__(self, name, contains_syntax=False):
        self.name = name
        self.contains_syntax = contains_syntax
>>>>>>> 1af5d9d4

    def __repr__(self):
        return '%s(%s)' % (self.__class__.__name__, self.name)


class TokenTypes(object):
    """
    Basically an enum, but Python 2 doesn't have enums in the standard library.
    """
    def __init__(self, names, contains_syntax):
        for name in names:
            setattr(self, name, TokenType(name, contains_syntax=name in contains_syntax))


PythonTokenTypes = TokenTypes((
    'STRING', 'NUMBER', 'NAME', 'ERRORTOKEN', 'NEWLINE', 'INDENT', 'DEDENT',
    'ERROR_DEDENT', 'FSTRING_STRING', 'FSTRING_START', 'FSTRING_END', 'OP',
    'ENDMARKER'),
    contains_syntax=('NAME', 'OP'),
)<|MERGE_RESOLUTION|>--- conflicted
+++ resolved
@@ -1,15 +1,10 @@
 from __future__ import absolute_import
 
 
-<<<<<<< HEAD
-# Don't mutate the standard library dict
-tok_name = tok_name.copy()
-=======
 class TokenType(object):
     def __init__(self, name, contains_syntax=False):
         self.name = name
         self.contains_syntax = contains_syntax
->>>>>>> 1af5d9d4
 
     def __repr__(self):
         return '%s(%s)' % (self.__class__.__name__, self.name)
