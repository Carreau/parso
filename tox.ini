[tox]
<<<<<<< HEAD
envlist = {py26,py27,py33,py34,py35,py36,py37,py38}
[testenv]
extras = testing
deps =
    py26,py33: pytest>=3.0.7,<3.3
    py27,py34: pytest<3.3
    py26,py33: setuptools<37
=======
envlist = {py27,py34,py35,py36,py37}
[testenv]
extras = testing
deps =
    py27,py34: pytest<5
>>>>>>> d3383b6c
    coverage: coverage
setenv =
# https://github.com/tomchristie/django-rest-framework/issues/1957
# tox corrupts __pycache__, solution from here:
    PYTHONDONTWRITEBYTECODE=1
    coverage: TOX_TESTENV_COMMAND=coverage run -m pytest
commands =
    {env:TOX_TESTENV_COMMAND:pytest} {posargs}
    coverage: coverage report<|MERGE_RESOLUTION|>--- conflicted
+++ resolved
@@ -1,19 +1,9 @@
 [tox]
-<<<<<<< HEAD
-envlist = {py26,py27,py33,py34,py35,py36,py37,py38}
+envlist = {py27,py34,py35,py36,py37,py38}
 [testenv]
 extras = testing
 deps =
-    py26,py33: pytest>=3.0.7,<3.3
     py27,py34: pytest<3.3
-    py26,py33: setuptools<37
-=======
-envlist = {py27,py34,py35,py36,py37}
-[testenv]
-extras = testing
-deps =
-    py27,py34: pytest<5
->>>>>>> d3383b6c
     coverage: coverage
 setenv =
 # https://github.com/tomchristie/django-rest-framework/issues/1957
